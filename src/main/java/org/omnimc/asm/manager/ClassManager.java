/*
 * MIT License
 *
 * Copyright (c) 2024 OmniMC
 *
 * Permission is hereby granted, free of charge, to any person obtaining a copy
 * of this software and associated documentation files (the "Software"), to deal
 * in the Software without restriction, including without limitation the rights
 * to use, copy, modify, merge, publish, distribute, sublicense, and/or sell
 * copies of the Software, and to permit persons to whom the Software is
 * furnished to do so, subject to the following conditions:
 *
 * The above copyright notice and this permission notice shall be included in all
 * copies or substantial portions of the Software.
 *
 * THE SOFTWARE IS PROVIDED "AS IS", WITHOUT WARRANTY OF ANY KIND, EXPRESS OR
 * IMPLIED, INCLUDING BUT NOT LIMITED TO THE WARRANTIES OF MERCHANTABILITY,
 * FITNESS FOR A PARTICULAR PURPOSE AND NONINFRINGEMENT. IN NO EVENT SHALL THE
 * AUTHORS OR COPYRIGHT HOLDERS BE LIABLE FOR ANY CLAIM, DAMAGES OR OTHER
 * LIABILITY, WHETHER IN AN ACTION OF CONTRACT, TORT OR OTHERWISE, ARISING FROM,
 * OUT OF OR IN CONNECTION WITH THE SOFTWARE OR THE USE OR OTHER DEALINGS IN THE
 * SOFTWARE.
 */

package org.omnimc.asm.manager;

import org.omnimc.asm.changes.IClassChange;
import org.omnimc.asm.changes.IResourceChange;
import org.omnimc.asm.common.ByteUtil;
import org.omnimc.asm.common.exception.ExceptionHandler;
import org.omnimc.asm.file.ClassFile;
import org.omnimc.asm.file.IOutputFile;
import org.omnimc.asm.file.ResourceFile;

import java.io.ByteArrayOutputStream;
import java.io.File;
import java.io.IOException;
import java.io.InputStream;
import java.util.*;
import java.util.jar.JarEntry;
import java.util.jar.JarFile;
import java.util.zip.ZipEntry;
import java.util.zip.ZipOutputStream;

/**
 * <h6>{@linkplain ClassManager} manages a collection of classes and resources from a JAR file.</h6>
 * <p>
 * It provides methods to read a JAR file, apply changes to classes and resources, and generate an
 * {@linkplain IOutputFile} containing modified classes and resources.
 *
 * <p><b>Usage:</b></p>
 * <pre>{@code
 *    public static void main(String[] args) {
 *        // Creating an instance of ClassManager.
 *        ClassManager classManager = new ClassManager();
 *
 *        classManager.readJarFile(new File("Random.jar")); // JAR you want to read.
 *
 *        // Applying changes to classes.
 *        classManager.applyChanges((IClassChange) (name, classBytes) -> { // This is the new way of applying changes.
 *            // You have to set up your own ClassReader and ClassWriter.
 *            // Then in this example we are accepting a class that extends ClassVisitor.
 *            ClassReader cr = new ClassReader(classBytes);
 *            ClassWriter writer = new ClassWriter(cr, ClassWriter.COMPUTE_FRAMES);
 *            cr.accept(new TestVisitor(Opcodes.ASM9, writer), ClassReader.EXPAND_FRAMES);
 *            // You have to change the name separately as of right now.
 *
 *            return new ClassFile("Modified" + name, writer.toByteArray()); // Returns a ClassFile.
 *        });
 *
 *        // Applying changes to resources
 *        classManager.applyChanges((IResourceChange) (name, data) -> { // This is the new way of applying changes.
 *            name = "Monkey"; // This will overwrite every entry and cause issues don't use this as code.
 *            return new ResourceFile(name, data); // Returns a ResourceFile.
 *        });
 *
 *        IOutputFile outputFile = classManager.outputFile(); // This returns the Output data.
 *
 *        byte[] outputBytes = outputFile.getFileInBytes(Deflater.DEFLATED); // This is how you set the Compression Level.
 *    }
 * }</pre>
 *
 * @author <b><a href="https://github.com/CadenCCC">Caden</a></b>
 * @since 1.0.0
 */
public class ClassManager implements IClassManager {

    /**
     * Represents the name of the JAR file inputted.
     */
    private String fileName;
    /**
     * Represents the classes of the JAR file inputted.
     */
    private final HashMap<String, byte[]> classes = new HashMap<>();
    /**
     * Represents the resources of the JAR file inputted.
     */
    private final HashMap<String, byte[]> resources = new HashMap<>();

    /**
<<<<<<< HEAD
     * <h6>Reads a JAR file and populates the {@linkplain #classes} and {@linkplain #resources} collections.</h6>
     * <p>
     * If the JAR file contains classes (.class files), they are parsed using the ASM library and stored as byte arrays
     * in the {@linkplain #classes} map. Other resources are stored in the {@linkplain #resources} map.
=======
     * <h6>Reads a JAR file and populates the {@linkplain #classes} and {@linkplain #resources} collections.
     * <p>If the JAR file contains classes (.class files), they are parsed using the ASM library
     * and stored as byte arrays in the {@linkplain #classes} map. Other resources are stored in the
     * {@linkplain #resources} map.
>>>>>>> 1f111366
     *
     * @param fileInput The input File object representing the JAR file to be read. Must not be null.
     * @throws NullPointerException If the provided file is null.
     * @throws RuntimeException     If the provided file is not a JAR file or if an I/O error occurs.
     */
    @Override
    public void readJarFile(File fileInput) {
        Objects.requireNonNull(fileInput, "You cannot have a NULL file as an input.");

        if (!fileInput.getName().endsWith(".jar")) {
            ExceptionHandler.handleException(new IllegalArgumentException("Input file HAS to be a JAR file!"));
            return;
        }

        this.fileName = fileInput.getName();

        try (JarFile jar = new JarFile(fileInput)) {
            List<JarEntry> classEntries = Collections.list(jar.entries());

            for (JarEntry classEntry : classEntries) {
                String name = classEntry.getName();
                if (name.endsWith("/")) { // Can't read folders
                    continue;
                }

                try {
                    /* Creating streams */
                    // We need to make sure we have all the streams available, so we can close them later on. (saving performance)
                    InputStream stream = jar.getInputStream(classEntry);
                    ByteArrayOutputStream outputStream = new ByteArrayOutputStream();

                    byte[] value = ByteUtil.toByteArray(stream, outputStream);

                    if (name.contains(".class")) {
                        /* Adding classes */
                        if (classes.containsKey(name)) {
                            return;
                        }

                        classes.putIfAbsent(name, value);
                    } else {
                        /* Adding non-class entries */
                        if (resources.containsKey(name)) {
                            return;
                        }

                        resources.putIfAbsent(name, value);
                    }

                    // Closing streams to free resources.
                    stream.close();
                    outputStream.close();
                } catch (IOException e) {
                    ExceptionHandler.handleException("Failed to read bytes for '" + name + "', in '" + fileName + "'.", e);
                }
            }

        } catch (IOException e) {
            ExceptionHandler.handleException("Failure to read '" + fileName + "', Could be that it is corrupted or not a real JAR file.", e);
        }
    }

    /**
<<<<<<< HEAD
     * <h6>Applies changes to classes based on a provided array of {@linkplain IClassChange}.</h6>
     * <p>
     * This method iterates through the {@linkplain #classes} map, applying changes using the array of
=======
     * <h6>Applies changes to classes based on a provided array of {@linkplain IClassChange}.
     * <p>This method iterates through the {@linkplain #classes} map, applying changes using the array of
>>>>>>> 1f111366
     * {@linkplain IClassChange} implementations provided.
     *
     * @param classChanges Array of {@linkplain IClassChange} implementations for modifying classes. Must not be null.
     */
    @Override
    public void applyChanges(IClassChange... classChanges) {
        if (classChanges == null || classChanges.length == 0) {
            return;
        }

        if (classes.isEmpty()) {
            return;
        }

        /* Applying class changes and replacing them */
        HashMap<String, byte[]> tempHashMap = new HashMap<>(classes);

        for (IClassChange change : classChanges) {
            HashMap<String, byte[]> updatedTempHashMap = new HashMap<>();

            tempHashMap.forEach((className, classData) -> {
                ClassFile modifiedClassFile = change.applyChange(className, classData);

                if (modifiedClassFile != null) {
                    updatedTempHashMap.put(modifiedClassFile.getKey(), modifiedClassFile.getValue());
                }
            });

            tempHashMap = updatedTempHashMap;
        }

        classes.clear();
        classes.putAll(tempHashMap);
    }

    /**
<<<<<<< HEAD
     * <h6>Applies changes to resources based on a provided array of {@linkplain IResourceChange}.</h6>
     * <p>
     * This method iterates through the {@linkplain #resources} map, applying changes using the list of
=======
     * <h6>Applies changes to resources based on a provided array of {@linkplain IResourceChange}.
     * <p>This method iterates through the {@linkplain #resources} map, applying changes using the list of
>>>>>>> 1f111366
     * {@linkplain IResourceChange} provided.
     *
     * @param resourceChanges Array of {@linkplain IResourceChange} implementations for modifying resources.
     */
    @Override
    public void applyChanges(IResourceChange... resourceChanges) {
        if (resourceChanges == null || resourceChanges.length == 0) {
            return;
        }

        if (resources.isEmpty()) {
            return;
        }

        /* Applying resource changes and replacing them */
        HashMap<String, byte[]> tempHashMap = new HashMap<>(resources);

        for (IResourceChange change : resourceChanges) {
            HashMap<String, byte[]> updatedTempHashMap = new HashMap<>();

            tempHashMap.forEach((resourceName, resourceData) -> {
                ResourceFile modifiedResourceFile = change.applyChange(resourceName, resourceData);

                if (modifiedResourceFile != null) {
                    updatedTempHashMap.put(modifiedResourceFile.getKey(), modifiedResourceFile.getValue());
                }
            });

            tempHashMap = updatedTempHashMap;
        }

        resources.clear();
        resources.putAll(tempHashMap);
    }

    /**
     * <h6>Generates an {@linkplain IOutputFile} containing modified classes and resources.</h6>
     * <p>
     * It creates a ZIP file in memory and adds modified classes and resources to it. The output file can be retrieved
     * as a byte array.
     *
     * @return An instance of {@linkplain IOutputFile} representing the generated output file.
     */
    @Override
    public IOutputFile outputFile() {
        return new IOutputFile() {

            @Override
            public String getFileName() {
                return fileName;
            }

            @Override
            public byte[] getFileInBytes(int compression) {
                ByteArrayOutputStream byteArrayOutputStream = new ByteArrayOutputStream();

                try (ZipOutputStream zipOutputStream = new ZipOutputStream(byteArrayOutputStream)) {
                    zipOutputStream.setLevel(compression);
                    // add classes to the zip output stream
                    for (Map.Entry<String, byte[]> entry : classes.entrySet()) {
                        String entryName = entry.getKey();
                        if (!entryName.contains(".class")) {
                            entryName = entryName.concat(".class");
                        }

                        byte[] entryData = entry.getValue();

                        zipOutputStream.putNextEntry(new ZipEntry(entryName));
                        zipOutputStream.write(entryData);
                        zipOutputStream.closeEntry();
                    }

                    // add resources to the zip output stream
                    for (Map.Entry<String, byte[]> entry : resources.entrySet()) {
                        if (entry.getValue() == null) {
                            continue;
                        }

                        zipOutputStream.putNextEntry(new ZipEntry(entry.getKey()));
                        zipOutputStream.write(entry.getValue());
                        zipOutputStream.closeEntry();
                    }
                } catch (IOException e) {
                    ExceptionHandler.handleException("Failed compressing classes/resources. Possible I/O error??", e);
                }

                return byteArrayOutputStream.toByteArray();
            }
        };
    }

<<<<<<< HEAD
=======
    public HashMap<String, byte[]> getClasses() {
        return new HashMap<>(classes);
    }

    public HashMap<String, byte[]> getResources() {
        return new HashMap<>(resources);
    }

>>>>>>> 1f111366
    /**
     * <h6>Closes resources and clears internal collections.</h6>
     * <p>
     * It resets {@linkplain #fileName}, clears {@linkplain #classes} map, and clears {@linkplain #resources} map.
     */
    @Override
    public void close() {
        this.fileName = null;
        classes.clear();
        resources.clear();
    }

    @Override
    public String toString() {
        return "ClassManager{" +
                "fileName='" + fileName + '\'' +
                ", classes=" + classes +
                ", resources=" + resources +
                '}';
    }

    @Override
    public boolean equals(Object o) {
        if (this == o) return true;
        if (o == null || getClass() != o.getClass()) return false;
        ClassManager that = (ClassManager) o;
        return Objects.equals(fileName, that.fileName) && Objects.equals(getClasses(), that.getClasses()) && Objects.equals(getResources(), that.getResources());
    }

    @Override
    public int hashCode() {
        return Objects.hash(fileName, getClasses(), getResources());
    }
}<|MERGE_RESOLUTION|>--- conflicted
+++ resolved
@@ -27,7 +27,6 @@
 import org.omnimc.asm.changes.IClassChange;
 import org.omnimc.asm.changes.IResourceChange;
 import org.omnimc.asm.common.ByteUtil;
-import org.omnimc.asm.common.exception.ExceptionHandler;
 import org.omnimc.asm.file.ClassFile;
 import org.omnimc.asm.file.IOutputFile;
 import org.omnimc.asm.file.ResourceFile;
@@ -43,7 +42,7 @@
 import java.util.zip.ZipOutputStream;
 
 /**
- * <h6>{@linkplain ClassManager} manages a collection of classes and resources from a JAR file.</h6>
+ * <h6>{@linkplain ClassManager} manages a collection of classes and resources from a JAR file.
  * <p>
  * It provides methods to read a JAR file, apply changes to classes and resources, and generate an
  * {@linkplain IOutputFile} containing modified classes and resources.
@@ -99,20 +98,15 @@
     private final HashMap<String, byte[]> resources = new HashMap<>();
 
     /**
-<<<<<<< HEAD
-     * <h6>Reads a JAR file and populates the {@linkplain #classes} and {@linkplain #resources} collections.</h6>
-     * <p>
-     * If the JAR file contains classes (.class files), they are parsed using the ASM library and stored as byte arrays
-     * in the {@linkplain #classes} map. Other resources are stored in the {@linkplain #resources} map.
-=======
      * <h6>Reads a JAR file and populates the {@linkplain #classes} and {@linkplain #resources} collections.
      * <p>If the JAR file contains classes (.class files), they are parsed using the ASM library
      * and stored as byte arrays in the {@linkplain #classes} map. Other resources are stored in the
-     * {@linkplain #resources} map.
->>>>>>> 1f111366
+     * {@linkplain #resources} map. and stored as byte arrays in the {@linkplain #classes} map. Other resources are
+     * stored in the {@linkplain #resources} map.
      *
      * @param fileInput The input File object representing the JAR file to be read. Must not be null.
      * @throws NullPointerException If the provided file is null.
+     * @throws RuntimeException     If the provided file is not a JAR file or if an I/O error occurs.
      * @throws RuntimeException     If the provided file is not a JAR file or if an I/O error occurs.
      */
     @Override
@@ -173,17 +167,14 @@
     }
 
     /**
-<<<<<<< HEAD
-     * <h6>Applies changes to classes based on a provided array of {@linkplain IClassChange}.</h6>
-     * <p>
-     * This method iterates through the {@linkplain #classes} map, applying changes using the array of
-=======
      * <h6>Applies changes to classes based on a provided array of {@linkplain IClassChange}.
      * <p>This method iterates through the {@linkplain #classes} map, applying changes using the array of
->>>>>>> 1f111366
+     * {@linkplain IClassChange} implementations provided.
+     * <p>This method iterates through the {@linkplain #classes} map, applying changes using the array of
      * {@linkplain IClassChange} implementations provided.
      *
      * @param classChanges Array of {@linkplain IClassChange} implementations for modifying classes. Must not be null.
+     * @param classChanges Array of {@linkplain IClassChange} implementations for modifying classes. Must not be null.
      */
     @Override
     public void applyChanges(IClassChange... classChanges) {
@@ -214,17 +205,12 @@
 
         classes.clear();
         classes.putAll(tempHashMap);
-    }
-
-    /**
-<<<<<<< HEAD
-     * <h6>Applies changes to resources based on a provided array of {@linkplain IResourceChange}.</h6>
-     * <p>
-     * This method iterates through the {@linkplain #resources} map, applying changes using the list of
-=======
+
+    }
+
+    /**
      * <h6>Applies changes to resources based on a provided array of {@linkplain IResourceChange}.
      * <p>This method iterates through the {@linkplain #resources} map, applying changes using the list of
->>>>>>> 1f111366
      * {@linkplain IResourceChange} provided.
      *
      * @param resourceChanges Array of {@linkplain IResourceChange} implementations for modifying resources.
@@ -261,17 +247,15 @@
     }
 
     /**
-     * <h6>Generates an {@linkplain IOutputFile} containing modified classes and resources.</h6>
-     * <p>
-     * It creates a ZIP file in memory and adds modified classes and resources to it. The output file can be retrieved
-     * as a byte array.
+     * <h6>Generates an {@linkplain IOutputFile} containing modified classes and resources.
+     * <p>It creates a ZIP file in memory and adds modified classes and resources to it.
+     * The output file can be retrieved as a byte array.
      *
      * @return An instance of {@linkplain IOutputFile} representing the generated output file.
      */
     @Override
     public IOutputFile outputFile() {
         return new IOutputFile() {
-
             @Override
             public String getFileName() {
                 return fileName;
@@ -287,7 +271,7 @@
                     for (Map.Entry<String, byte[]> entry : classes.entrySet()) {
                         String entryName = entry.getKey();
                         if (!entryName.contains(".class")) {
-                            entryName = entryName.concat(".class");
+                            entryName = entryName + ".class";
                         }
 
                         byte[] entryData = entry.getValue();
@@ -316,8 +300,6 @@
         };
     }
 
-<<<<<<< HEAD
-=======
     public HashMap<String, byte[]> getClasses() {
         return new HashMap<>(classes);
     }
@@ -326,9 +308,8 @@
         return new HashMap<>(resources);
     }
 
->>>>>>> 1f111366
-    /**
-     * <h6>Closes resources and clears internal collections.</h6>
+    /**
+     * <h6>Closes resources and clears internal collections.
      * <p>
      * It resets {@linkplain #fileName}, clears {@linkplain #classes} map, and clears {@linkplain #resources} map.
      */
@@ -340,24 +321,30 @@
     }
 
     @Override
+    public boolean equals(Object o) {
+        if (this == o) {
+            return true;
+        }
+        if (o == null || getClass() != o.getClass()) {
+            return false;
+        }
+        ClassManager that = (ClassManager) o;
+        return Objects.equals(fileName, that.fileName)
+               && Objects.equals(getClasses(), that.getClasses())
+               && Objects.equals(getResources(), that.getResources());
+    }
+
+    @Override
+    public int hashCode() {
+        return Objects.hash(fileName, getClasses(), getResources());
+    }
+
+    @Override
     public String toString() {
         return "ClassManager{" +
-                "fileName='" + fileName + '\'' +
-                ", classes=" + classes +
-                ", resources=" + resources +
-                '}';
-    }
-
-    @Override
-    public boolean equals(Object o) {
-        if (this == o) return true;
-        if (o == null || getClass() != o.getClass()) return false;
-        ClassManager that = (ClassManager) o;
-        return Objects.equals(fileName, that.fileName) && Objects.equals(getClasses(), that.getClasses()) && Objects.equals(getResources(), that.getResources());
-    }
-
-    @Override
-    public int hashCode() {
-        return Objects.hash(fileName, getClasses(), getResources());
+               "fileName='" + fileName + '\'' +
+               ", classes=" + classes +
+               ", resources=" + resources +
+               '}';
     }
 }