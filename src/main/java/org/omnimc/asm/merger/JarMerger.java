/*
 * MIT License
 *
 * Copyright (c) 2024 OmniMC
 *
 * Permission is hereby granted, free of charge, to any person obtaining a copy
 * of this software and associated documentation files (the "Software"), to deal
 * in the Software without restriction, including without limitation the rights
 * to use, copy, modify, merge, publish, distribute, sublicense, and/or sell
 * copies of the Software, and to permit persons to whom the Software is
 * furnished to do so, subject to the following conditions:
 *
 * The above copyright notice and this permission notice shall be included in all
 * copies or substantial portions of the Software.
 *
 * THE SOFTWARE IS PROVIDED "AS IS", WITHOUT WARRANTY OF ANY KIND, EXPRESS OR
 * IMPLIED, INCLUDING BUT NOT LIMITED TO THE WARRANTIES OF MERCHANTABILITY,
 * FITNESS FOR A PARTICULAR PURPOSE AND NONINFRINGEMENT. IN NO EVENT SHALL THE
 * AUTHORS OR COPYRIGHT HOLDERS BE LIABLE FOR ANY CLAIM, DAMAGES OR OTHER
 * LIABILITY, WHETHER IN AN ACTION OF CONTRACT, TORT OR OTHERWISE, ARISING FROM,
 * OUT OF OR IN CONNECTION WITH THE SOFTWARE OR THE USE OR OTHER DEALINGS IN THE
 * SOFTWARE.
 */

package org.omnimc.asm.merger;

<<<<<<< HEAD
import org.jetbrains.annotations.ApiStatus;
import org.jetbrains.annotations.NotNull;
import org.omnimc.asm.common.ByteUtil;
=======
import org.jetbrains.annotations.NotNull;
import org.omnimc.asm.common.ByteUtil;
import org.omnimc.asm.common.exception.ExceptionHandler;
>>>>>>> 1f111366
import org.omnimc.asm.file.IOutputFile;

import java.io.ByteArrayOutputStream;
import java.io.IOException;
import java.io.InputStream;
import java.util.Collections;
import java.util.List;
import java.util.Map;
import java.util.Objects;
import java.util.concurrent.ConcurrentHashMap;
import java.util.jar.Attributes;
import java.util.jar.JarEntry;
import java.util.jar.JarFile;
import java.util.jar.Manifest;
import java.util.zip.ZipEntry;
import java.util.zip.ZipOutputStream;

import static java.util.jar.Attributes.Name.MAIN_CLASS;

/**
 * <h6>The {@linkplain JarMerger} class provides functionality to merge multiple JAR files into a single JAR file.
 * <p>It supports reading entries from multiple input JAR files, handling manifest attributes, and creating
 * a merged output JAR file.
 *
 * <p><b>Thread Safety:</b>
 * <ul>
 *   <li>{@linkplain JarMerger} is not inherently thread-safe. Ensure that access to instances of {@linkplain JarMerger}
 *       from multiple threads is synchronized externally if necessary.</li>
 * </ul>
 *
 * <p><b>Usage:</b></p>
 * <pre>{@code
 *     public static void main(String[] args) throws IOException {
 *         JarMerger jarMerger = new JarMerger("MergedJarName.jar"); // Create an instance.
 *
 *         jarMerger.mergeJars(new JarFile("Random.jar"), new JarFile("Random1.jar")); // input as many JAR files you want to merge here.
 *
 *         IOutputFile mergeJarOutput = jarMerger.outputFile(); // This creates IOutputFile that contains the bytes of the file.
 *
 *         byte[] fileInBytes = mergeJarOutput.getFileInBytes(Deflater.NO_COMPRESSION); // This creates the Bytes and the Deflater is the compression level you want.
 *     }
 * }</pre>
 *
 * @author <b><a href=https://github.com/CadenCCC>Caden</a></b>
 * @since 2.2.3
 */
public class JarMerger {

    private final ConcurrentHashMap<String, byte[]> fileInputs = new ConcurrentHashMap<>();
    private final String mergedJarName;
    private Attributes chosenManifestAttr = null;

    /**
     * <h6>Constructs a {@linkplain JarMerger} instance with the specified merged JAR file name.
     *
     * @param mergedJarName The name of the merged JAR file. Must end with ".jar".
     * @throws IllegalArgumentException If {@code mergedJarName} does not end with ".jar".
     */
    public JarMerger(@NotNull String mergedJarName) {
        Objects.requireNonNull(mergedJarName); //TODO double null check...?

        if (!mergedJarName.endsWith(".jar")) {
            ExceptionHandler.handleException(mergedJarName + ", does not end in '.jar'. This needs to be a JAR file!", new IllegalArgumentException());
        }

        this.mergedJarName = mergedJarName;
    }

    /**
     * <h6>Merges the contents of multiple input JAR files into the {@linkplain #fileInputs} map.
     * <p>It reads all entries (except directories) from each input JAR file and stores them in memory.
     *
     * @param inputs An array of {@linkplain JarFile} instances representing the input JAR files to merge.
     * @throws IllegalStateException If less than two input JAR files are provided.
     * @throws RuntimeException      If there is an error reading or parsing bytes from the input JAR files.
     */
    public void mergeJars(@NotNull JarFile... inputs) {
        Objects.requireNonNull(inputs);

        if (inputs.length < 1) {
            ExceptionHandler.handleException("You cannot merge one JAR, you need multiple.", new IllegalArgumentException());
            return;
        }

        try {
            for (JarFile jarFile : inputs) {
                this.checkManifest(jarFile.getManifest());

                List<JarEntry> entries = Collections.list(jarFile.entries());

                entries.parallelStream().forEach(jarEntry -> {
                    String entryName = jarEntry.getName();

                    if (entryName.endsWith("/")) {
                        return;
                    }

                    try {
                        InputStream inputStream = jarFile.getInputStream(jarEntry);
                        ByteArrayOutputStream byteArrayOutputStream = new ByteArrayOutputStream();
                        byte[] value = ByteUtil.toByteArray(inputStream, byteArrayOutputStream);

                        fileInputs.putIfAbsent(entryName, value);

                        byteArrayOutputStream.close();
                        inputStream.close();
                    } catch (IOException e) {
                        ExceptionHandler.handleException("Failed reading '" + entryName + "', from '" + jarFile.getName() + "'. Possible I/O closed?", e);
                    }
                });
            }
        } catch (IOException e) {
            ExceptionHandler.handleException("Failed reading manifest. I/O closed?", e);
        }
    }

    /**
     * <h6>Returns an {@linkplain IOutputFile} representing the merged JAR file.
     * <p>The merged JAR file contains all entries from the {@linkplain #fileInputs} map.
     *
     * @return An {@linkplain IOutputFile} object representing the merged output JAR file.
     * @throws RuntimeException If there is an error creating the output file, such as {@linkplain IOException} during
     *                          ZIP file operations.
     */
    public IOutputFile outputFile() {
        return new IOutputFile() {

            @Override
            public String getFileName() {
                return mergedJarName;
            }

            @Override
            public byte[] getFileInBytes(int compression) {
                ByteArrayOutputStream byteArrayOutputStream = new ByteArrayOutputStream();

                try (ZipOutputStream zipOutputStream = new ZipOutputStream(byteArrayOutputStream)) {
                    zipOutputStream.setLevel(compression);

                    for (Map.Entry<String, byte[]> entry : fileInputs.entrySet()) {
                        String entryName = entry.getKey();
                        byte[] entryData = entry.getValue();

                        zipOutputStream.putNextEntry(new ZipEntry(entryName));
                        zipOutputStream.write(entryData);
                        zipOutputStream.closeEntry();
                    }

                } catch (IOException e) {
                    ExceptionHandler.handleException("Failed while merging JARs.", e);
                }

                return byteArrayOutputStream.toByteArray();
            }
        };
    }

    /**
     * Clears all stored file inputs and resets the chosen manifest attributes.
     */
    public void close() {
        this.fileInputs.clear();
        this.chosenManifestAttr = null;
    }

    /**
     * Checks the manifest of a given {@linkplain JarFile} and ensures that only one main class attribute is chosen
     * among all input JAR files.
     *
     * @param manifest The {@linkplain Manifest} object representing the manifest of the {@linkplain JarFile}.
     */
    private void checkManifest(@NotNull Manifest manifest) {
        Attributes mainAttributes = manifest.getMainAttributes();
        String mainClass = mainAttributes.getValue(MAIN_CLASS);

        if (mainClass == null) {
            return;
        }

        if (chosenManifestAttr == null) {
            chosenManifestAttr = mainAttributes;
        } else {
            mainAttributes.remove(MAIN_CLASS);
        }
    }

    @Override
    public String toString() {
        return "JarMerger{" +
                "fileInputs=" + fileInputs +
                ", mergedJarName='" + mergedJarName + '\'' +
                ", chosenManifestAttr=" + chosenManifestAttr +
                '}';
    }

    @Override
    public boolean equals(Object o) {
        if (this == o) return true;
        if (o == null || getClass() != o.getClass()) return false;
        JarMerger jarMerger = (JarMerger) o;
        return Objects.equals(fileInputs, jarMerger.fileInputs) && Objects.equals(mergedJarName, jarMerger.mergedJarName) && Objects.equals(chosenManifestAttr, jarMerger.chosenManifestAttr);
    }

    @Override
    public int hashCode() {
        return Objects.hash(fileInputs, mergedJarName, chosenManifestAttr);
    }
}<|MERGE_RESOLUTION|>--- conflicted
+++ resolved
@@ -24,15 +24,9 @@
 
 package org.omnimc.asm.merger;
 
-<<<<<<< HEAD
-import org.jetbrains.annotations.ApiStatus;
-import org.jetbrains.annotations.NotNull;
-import org.omnimc.asm.common.ByteUtil;
-=======
 import org.jetbrains.annotations.NotNull;
 import org.omnimc.asm.common.ByteUtil;
 import org.omnimc.asm.common.exception.ExceptionHandler;
->>>>>>> 1f111366
 import org.omnimc.asm.file.IOutputFile;
 
 import java.io.ByteArrayOutputStream;
@@ -144,6 +138,7 @@
                     }
                 });
             }
+
         } catch (IOException e) {
             ExceptionHandler.handleException("Failed reading manifest. I/O closed?", e);
         }
@@ -220,24 +215,30 @@
     }
 
     @Override
-    public String toString() {
-        return "JarMerger{" +
-                "fileInputs=" + fileInputs +
-                ", mergedJarName='" + mergedJarName + '\'' +
-                ", chosenManifestAttr=" + chosenManifestAttr +
-                '}';
-    }
-
-    @Override
     public boolean equals(Object o) {
-        if (this == o) return true;
-        if (o == null || getClass() != o.getClass()) return false;
+        if (this == o) {
+            return true;
+        }
+        if (o == null || getClass() != o.getClass()) {
+            return false;
+        }
         JarMerger jarMerger = (JarMerger) o;
-        return Objects.equals(fileInputs, jarMerger.fileInputs) && Objects.equals(mergedJarName, jarMerger.mergedJarName) && Objects.equals(chosenManifestAttr, jarMerger.chosenManifestAttr);
+        return Objects.equals(fileInputs, jarMerger.fileInputs)
+               && Objects.equals(mergedJarName, jarMerger.mergedJarName)
+               && Objects.equals(chosenManifestAttr, jarMerger.chosenManifestAttr);
     }
 
     @Override
     public int hashCode() {
         return Objects.hash(fileInputs, mergedJarName, chosenManifestAttr);
     }
+
+    @Override
+    public String toString() {
+        return "JarMerger{" +
+               "fileInputs=" + fileInputs +
+               ", mergedJarName='" + mergedJarName + '\'' +
+               ", chosenManifestAttr=" + chosenManifestAttr +
+               '}';
+    }
 }